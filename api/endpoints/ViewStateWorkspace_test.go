// Licensed to NASA JPL under one or more contributor
// license agreements. See the NOTICE file distributed with
// this work for additional information regarding copyright
// ownership. NASA JPL licenses this file to you under
// the Apache License, Version 2.0 (the "License"); you may
// not use this file except in compliance with the License.
// You may obtain a copy of the License at
//
//     http://www.apache.org/licenses/LICENSE-2.0
//
// Unless required by applicable law or agreed to in writing,
// software distributed under the License is distributed on an
// "AS IS" BASIS, WITHOUT WARRANTIES OR CONDITIONS OF ANY
// KIND, either express or implied.  See the License for the
// specific language governing permissions and limitations
// under the License.

package endpoints

import (
	"bytes"
	"fmt"
	"io/ioutil"
	"net/http"
	"time"

	"github.com/aws/aws-sdk-go/aws"
	"github.com/aws/aws-sdk-go/service/s3"
	"github.com/pixlise/core/v2/core/awsutil"
)

func Example_viewStateHandler_ListSaved() {
	var mockS3 awsutil.MockS3Client
	defer mockS3.FinishTest()

	viewStateSavedS3Path := viewStateS3Path + "Workspaces"
	sharedViewStateSavedS3Path := sharedViewStateS3Path + "Workspaces"

	mockS3.ExpListObjectsV2Input = []s3.ListObjectsV2Input{
		{
			Bucket: aws.String(UsersBucketForUnitTest), Prefix: aws.String(viewStateSavedS3Path),
		},
		{
			Bucket: aws.String(UsersBucketForUnitTest), Prefix: aws.String(sharedViewStateSavedS3Path),
		},
		{
			Bucket: aws.String(UsersBucketForUnitTest), Prefix: aws.String(viewStateSavedS3Path),
		},
		{
			Bucket: aws.String(UsersBucketForUnitTest), Prefix: aws.String(sharedViewStateSavedS3Path),
		},
		{
			Bucket: aws.String(UsersBucketForUnitTest), Prefix: aws.String(viewStateSavedS3Path),
		},
		{
			Bucket: aws.String(UsersBucketForUnitTest), Prefix: aws.String(sharedViewStateSavedS3Path),
		},
		{
			Bucket: aws.String(UsersBucketForUnitTest), Prefix: aws.String(viewStateSavedS3Path),
		},
		{
			Bucket: aws.String(UsersBucketForUnitTest), Prefix: aws.String(sharedViewStateSavedS3Path),
		},
	}
	mockS3.QueuedListObjectsV2Output = []*s3.ListObjectsV2Output{
		nil,
		nil,
		{
			Contents: []*s3.Object{
				{Key: aws.String(viewStateSavedS3Path + "/viewstate111.json")},
				{Key: aws.String(viewStateSavedS3Path + "/viewstate222.json")},
				{Key: aws.String(viewStateSavedS3Path + "/viewstate333.json")},
			},
		},
		nil,
		nil,
		{
			Contents: []*s3.Object{
				{Key: aws.String(sharedViewStateSavedS3Path + "/forall.json")},
			},
		},
		{
			Contents: []*s3.Object{
				{Key: aws.String(viewStateSavedS3Path + "/viewstate111.json")},
				{Key: aws.String(viewStateSavedS3Path + "/viewstate222.json")},
				{Key: aws.String(viewStateSavedS3Path + "/viewstate333.json")},
			},
		},
		{
			Contents: []*s3.Object{
				{Key: aws.String(sharedViewStateSavedS3Path + "/forall.json")},
			},
		},
	}

	mockS3.ExpGetObjectInput = []s3.GetObjectInput{
		{
			Bucket: aws.String(UsersBucketForUnitTest), Key: aws.String(viewStateSavedS3Path + "/viewstate111.json"),
		},
		{
			Bucket: aws.String(UsersBucketForUnitTest), Key: aws.String(viewStateSavedS3Path + "/viewstate222.json"),
		},
		{
			Bucket: aws.String(UsersBucketForUnitTest), Key: aws.String(viewStateSavedS3Path + "/viewstate333.json"),
		},
		{
			Bucket: aws.String(UsersBucketForUnitTest), Key: aws.String(sharedViewStateSavedS3Path + "/forall.json"),
		},
		{
			Bucket: aws.String(UsersBucketForUnitTest), Key: aws.String(viewStateSavedS3Path + "/viewstate111.json"),
		},
		{
			Bucket: aws.String(UsersBucketForUnitTest), Key: aws.String(viewStateSavedS3Path + "/viewstate222.json"),
		},
		{
			Bucket: aws.String(UsersBucketForUnitTest), Key: aws.String(viewStateSavedS3Path + "/viewstate333.json"),
		},
		{
			Bucket: aws.String(UsersBucketForUnitTest), Key: aws.String(sharedViewStateSavedS3Path + "/forall.json"),
		},
	}
	mockS3.QueuedGetObjectOutput = []*s3.GetObjectOutput{
		{
			Body: ioutil.NopCloser(bytes.NewReader([]byte(`{
    "name": "viewstate111",
    "description": "viewstate111",
    "shared": false,
    "creator": {
        "name": "Niko Bellic",
        "user_id": "600f2a0806b6c70071d3d174",
        "email": "niko@spicule.co.uk"
    }
}`))),
		},
		{
			Body: ioutil.NopCloser(bytes.NewReader([]byte(`{
    "name": "viewstate222",
    "description": "viewstate222",
    "shared": false,
    "creator": {
        "name": "Niko Bellic",
        "user_id": "600f2a0806b6c70071d3d174",
        "email": "niko@spicule.co.uk"
    }
}`))),
		},
		{
			Body: ioutil.NopCloser(bytes.NewReader([]byte(`{
    "name": "viewstate333",
    "description": "viewstate333",
    "shared": false,
    "creator": {
        "name": "Niko Bellic",
        "user_id": "600f2a0806b6c70071d3d174",
        "email": "niko@spicule.co.uk"
    }
}`))),
		},
		{
			Body: ioutil.NopCloser(bytes.NewReader([]byte(`{
    "name": "forall",
    "description": "forall",
    "shared": true,
    "creator": {
        "name": "Niko Bellic",
        "user_id": "600f2a0806b6c70071d3d174",
        "email": "niko@spicule.co.uk"
    }
}`))),
		},
		{
			Body: ioutil.NopCloser(bytes.NewReader([]byte(`{
    "name": "viewstate111",
    "description": "viewstate111",
    "shared": false,
    "creator": {
        "name": "Niko Bellic",
        "user_id": "600f2a0806b6c70071d3d174",
        "email": "niko@spicule.co.uk"
    }
}`))),
		},
		{
			Body: ioutil.NopCloser(bytes.NewReader([]byte(`{
    "name": "viewstate222",
    "description": "viewstate222",
    "shared": false,
    "creator": {
        "name": "Niko Bellic",
        "user_id": "600f2a0806b6c70071d3d174",
        "email": "niko@spicule.co.uk"
    }
}`))),
		},
		{
			Body: ioutil.NopCloser(bytes.NewReader([]byte(`{
    "name": "viewstate333",
    "description": "viewstate333",
    "shared": false,
    "creator": {
        "name": "Niko Bellic",
        "user_id": "600f2a0806b6c70071d3d174",
        "email": "niko@spicule.co.uk"
    }
}`))),
		},
		{
			Body: ioutil.NopCloser(bytes.NewReader([]byte(`{
    "name": "forall",
    "description": "forall",
    "shared": true,
    "creator": {
        "name": "Niko Bellic",
        "user_id": "600f2a0806b6c70071d3d174",
        "email": "niko@spicule.co.uk"
    }
}`))),
		},
	}

	svcs := MakeMockSvcs(&mockS3, nil, nil, nil, nil)
	apiRouter := MakeRouter(svcs)

	// None
	req, _ := http.NewRequest("GET", "/view-state/saved/TheDataSetID", bytes.NewReader([]byte("")))
	resp := executeRequest(req, apiRouter.Router)

	fmt.Println(resp.Code)
	fmt.Println(resp.Body)

	// Only user
	req, _ = http.NewRequest("GET", "/view-state/saved/TheDataSetID", bytes.NewReader([]byte("")))
	resp = executeRequest(req, apiRouter.Router)

	fmt.Println(resp.Code)
	fmt.Println(resp.Body)

	// Only shared
	req, _ = http.NewRequest("GET", "/view-state/saved/TheDataSetID", bytes.NewReader([]byte("")))
	resp = executeRequest(req, apiRouter.Router)

	fmt.Println(resp.Code)
	fmt.Println(resp.Body)

	// Both
	req, _ = http.NewRequest("GET", "/view-state/saved/TheDataSetID", bytes.NewReader([]byte("")))
	resp = executeRequest(req, apiRouter.Router)

	fmt.Println(resp.Code)
	fmt.Println(resp.Body)

	// Output:
	// 200
	// []
	//
	// 200
	// [
	//     {
	//         "id": "viewstate111",
	//         "name": "viewstate111",
	//         "shared": false,
	//         "creator": {
	//             "name": "Niko Bellic",
	//             "user_id": "600f2a0806b6c70071d3d174",
	//             "email": "niko@spicule.co.uk"
	//         }
	//     },
	//     {
	//         "id": "viewstate222",
	//         "name": "viewstate222",
	//         "shared": false,
	//         "creator": {
	//             "name": "Niko Bellic",
	//             "user_id": "600f2a0806b6c70071d3d174",
	//             "email": "niko@spicule.co.uk"
	//         }
	//     },
	//     {
	//         "id": "viewstate333",
	//         "name": "viewstate333",
	//         "shared": false,
	//         "creator": {
	//             "name": "Niko Bellic",
	//             "user_id": "600f2a0806b6c70071d3d174",
	//             "email": "niko@spicule.co.uk"
	//         }
	//     }
	// ]
	//
	// 200
	// [
	//     {
	//         "id": "shared-forall",
	//         "name": "forall",
	//         "shared": true,
	//         "creator": {
	//             "name": "Niko Bellic",
	//             "user_id": "600f2a0806b6c70071d3d174",
	//             "email": "niko@spicule.co.uk"
	//         }
	//     }
	// ]
	//
	// 200
	// [
	//     {
	//         "id": "viewstate111",
	//         "name": "viewstate111",
	//         "shared": false,
	//         "creator": {
	//             "name": "Niko Bellic",
	//             "user_id": "600f2a0806b6c70071d3d174",
	//             "email": "niko@spicule.co.uk"
	//         }
	//     },
	//     {
	//         "id": "viewstate222",
	//         "name": "viewstate222",
	//         "shared": false,
	//         "creator": {
	//             "name": "Niko Bellic",
	//             "user_id": "600f2a0806b6c70071d3d174",
	//             "email": "niko@spicule.co.uk"
	//         }
	//     },
	//     {
	//         "id": "viewstate333",
	//         "name": "viewstate333",
	//         "shared": false,
	//         "creator": {
	//             "name": "Niko Bellic",
	//             "user_id": "600f2a0806b6c70071d3d174",
	//             "email": "niko@spicule.co.uk"
	//         }
	//     },
	//     {
	//         "id": "shared-forall",
	//         "name": "forall",
	//         "shared": true,
	//         "creator": {
	//             "name": "Niko Bellic",
	//             "user_id": "600f2a0806b6c70071d3d174",
	//             "email": "niko@spicule.co.uk"
	//         }
	//     }
	// ]
}

func Example_viewStateHandler_GetSaved() {
	var mockS3 awsutil.MockS3Client
	defer mockS3.FinishTest()

	mockS3.ExpGetObjectInput = []s3.GetObjectInput{
		{
			Bucket: aws.String(UsersBucketForUnitTest), Key: aws.String(viewStateS3Path + "Workspaces/viewstate123.json"),
		},
		{
			Bucket: aws.String(UsersBucketForUnitTest), Key: aws.String(viewStateS3Path + "Workspaces/viewstate555.json"),
		},
	}
	mockS3.QueuedGetObjectOutput = []*s3.GetObjectOutput{
		nil,
		{
			Body: ioutil.NopCloser(bytes.NewReader([]byte(`{
    "viewState": {
        "analysisLayout": {
            "bottomWidgetSelectors": []
        },
        "rois": {
            "roiColours": {
                "roi22": "rgba(128,0,255,0.5)",
                "roi99": "rgba(255,255,0,1)"
            },
			"roiShapes": {}
        },
        "quantification": {
            "appliedQuantID": "quant111"
        },
        "selection": {
            "roiID": "roi12345",
            "roiName": "The best region",
            "locIdxs": [
                3,
                5,
                7
            ]
        },
    "name": "",
    "description": ""
}
}`))),
		},
	}

	svcs := MakeMockSvcs(&mockS3, nil, nil, nil, nil)
	apiRouter := MakeRouter(svcs)

	// Doesn't exist, should fail
	req, _ := http.NewRequest("GET", "/view-state/saved/TheDataSetID/viewstate123", bytes.NewReader([]byte("")))
	resp := executeRequest(req, apiRouter.Router)

	fmt.Println(resp.Code)
	fmt.Println(resp.Body)

	// Exists, success
	req, _ = http.NewRequest("GET", "/view-state/saved/TheDataSetID/viewstate555", bytes.NewReader([]byte("")))
	resp = executeRequest(req, apiRouter.Router)

	fmt.Println(resp.Code)
	fmt.Println(resp.Body)

	// Output:
	// 404
	// viewstate123 not found
	//
	// 200
	// {
	//     "viewState": {
	//         "analysisLayout": {
	//             "topWidgetSelectors": [],
	//             "bottomWidgetSelectors": []
	//         },
	//         "spectrum": {
	//             "panX": 0,
	//             "panY": 0,
	//             "zoomX": 1,
	//             "zoomY": 1,
	//             "spectrumLines": [],
	//             "logScale": true,
	//             "xrflines": [],
	//             "showXAsEnergy": false,
	//             "energyCalibration": []
	//         },
	//         "contextImages": {},
	//         "histograms": {},
	//         "chordDiagrams": {},
	//         "ternaryPlots": {},
	//         "binaryPlots": {},
	//         "tables": {},
	//         "roiQuantTables": {},
	//         "variograms": {},
	//         "spectrums": {},
	//         "rgbuPlots": {},
	//         "singleAxisRGBU": {},
	//         "rgbuImages": {},
	//         "parallelograms": {},
	//         "annotations": {
	//             "savedAnnotations": []
	//         },
	//         "rois": {
	//             "roiColours": {
	//                 "roi22": "rgba(128,0,255,0.5)",
	//                 "roi99": "rgba(255,255,0,1)"
	//             },
	//             "roiShapes": {}
	//         },
	//         "quantification": {
	//             "appliedQuantID": "quant111"
	//         },
	//         "selection": {
	//             "roiID": "roi12345",
	//             "roiName": "The best region",
	//             "locIdxs": [
	//                 3,
	//                 5,
	//                 7
	//             ]
	//         }
	//     },
	//     "name": "",
	//     "description": ""
	// }
}

func Example_viewStateHandler_GetSaved_ROIQuantFallbackCheck() {
	var mockS3 awsutil.MockS3Client
	defer mockS3.FinishTest()

	mockS3.ExpGetObjectInput = []s3.GetObjectInput{
		{
			Bucket: aws.String(UsersBucketForUnitTest), Key: aws.String(viewStateS3Path + "Workspaces/viewstate123.json"),
		},
		{
			Bucket: aws.String(UsersBucketForUnitTest), Key: aws.String(viewStateS3Path + "Workspaces/viewstate555.json"),
		},
	}
	mockS3.QueuedGetObjectOutput = []*s3.GetObjectOutput{
		nil,
		{
			Body: ioutil.NopCloser(bytes.NewReader([]byte(`{
    "viewState": {
        "analysisLayout": {
            "bottomWidgetSelectors": []
        },
        "rois": {
            "roiColours": {
                "roi22": "rgba(128,0,255,0.5)",
                "roi99": "rgba(255,255,0,1)"
            },
            "roiShapes": {}
        },
        "quantification": {
            "appliedQuantID": "",
            "quantificationByROI": {
                "roi22": "quant222",
                "roi88": "quant333"
            }
        },
        "selection": {
            "roiID": "roi12345",
            "roiName": "The best region",
            "locIdxs": [
                3,
                5,
                7
            ]
        },
    "name": "",
    "description": ""
}
}`))),
		},
	}

	svcs := MakeMockSvcs(&mockS3, nil, nil, nil, nil)
	apiRouter := MakeRouter(svcs)

	// Doesn't exist, should fail
	req, _ := http.NewRequest("GET", "/view-state/saved/TheDataSetID/viewstate123", bytes.NewReader([]byte("")))
	resp := executeRequest(req, apiRouter.Router)

	fmt.Println(resp.Code)
	fmt.Println(resp.Body)

	// Exists, success
	req, _ = http.NewRequest("GET", "/view-state/saved/TheDataSetID/viewstate555", bytes.NewReader([]byte("")))
	resp = executeRequest(req, apiRouter.Router)

	fmt.Println(resp.Code)
	fmt.Println(resp.Body)

	// TODO: fix this, sometimes this can result in last quant being quant333, likely due to some map reading ordering issue

	// Output:
	// 404
	// viewstate123 not found
	//
	// 200
	// {
	//     "viewState": {
	//         "analysisLayout": {
	//             "topWidgetSelectors": [],
	//             "bottomWidgetSelectors": []
	//         },
	//         "spectrum": {
	//             "panX": 0,
	//             "panY": 0,
	//             "zoomX": 1,
	//             "zoomY": 1,
	//             "spectrumLines": [],
	//             "logScale": true,
	//             "xrflines": [],
	//             "showXAsEnergy": false,
	//             "energyCalibration": []
	//         },
	//         "contextImages": {},
	//         "histograms": {},
	//         "chordDiagrams": {},
	//         "ternaryPlots": {},
	//         "binaryPlots": {},
	//         "tables": {},
	//         "roiQuantTables": {},
	//         "variograms": {},
	//         "spectrums": {},
	//         "rgbuPlots": {},
	//         "singleAxisRGBU": {},
	//         "rgbuImages": {},
	//         "parallelograms": {},
	//         "annotations": {
	//             "savedAnnotations": []
	//         },
	//         "rois": {
	//             "roiColours": {
	//                 "roi22": "rgba(128,0,255,0.5)",
	//                 "roi99": "rgba(255,255,0,1)"
	//             },
	//             "roiShapes": {}
	//         },
	//         "quantification": {
	//             "appliedQuantID": "quant222"
	//         },
	//         "selection": {
	//             "roiID": "roi12345",
	//             "roiName": "The best region",
	//             "locIdxs": [
	//                 3,
	//                 5,
	//                 7
	//             ]
	//         }
	//     },
	//     "name": "",
	//     "description": ""
	// }
}

func Example_viewStateHandler_GetSavedShared() {
	var mockS3 awsutil.MockS3Client
	defer mockS3.FinishTest()

	mockS3.ExpGetObjectInput = []s3.GetObjectInput{
		{
			Bucket: aws.String(UsersBucketForUnitTest), Key: aws.String(sharedViewStateS3Path + "Workspaces/viewstate123.json"),
		},
		{
			Bucket: aws.String(UsersBucketForUnitTest), Key: aws.String(sharedViewStateS3Path + "Workspaces/viewstate555.json"),
		},
	}
	mockS3.QueuedGetObjectOutput = []*s3.GetObjectOutput{
		nil,
		{
			Body: ioutil.NopCloser(bytes.NewReader([]byte(`{
    "viewState": {
        "analysisLayout": {
            "bottomWidgetSelectors": []
        },
        "rois": {
            "roiColours": {
                "roi22": "rgba(128,0,255,0.5)",
                "roi99": "rgba(255,255,0,1)"
            },
            "roiShapes": {}
        },
        "quantification": {
            "appliedQuantID": "quant111"
        },
        "selection": {
            "roiID": "roi12345",
            "roiName": "The best region",
            "locIdxs": [
                3,
                5,
                7
            ]
        },
    "name": "",
    "description": ""
}
}`))),
		},
	}

	svcs := MakeMockSvcs(&mockS3, nil, nil, nil, nil)
	apiRouter := MakeRouter(svcs)

	// Doesn't exist, should fail
	req, _ := http.NewRequest("GET", "/view-state/saved/TheDataSetID/shared-viewstate123", bytes.NewReader([]byte("")))
	resp := executeRequest(req, apiRouter.Router)

	fmt.Println(resp.Code)
	fmt.Println(resp.Body)

	// Exists, success
	req, _ = http.NewRequest("GET", "/view-state/saved/TheDataSetID/shared-viewstate555", bytes.NewReader([]byte("")))
	resp = executeRequest(req, apiRouter.Router)

	fmt.Println(resp.Code)
	fmt.Println(resp.Body)

	// Output:
	// 404
	// viewstate123 not found
	//
	// 200
	// {
	//     "viewState": {
	//         "analysisLayout": {
	//             "topWidgetSelectors": [],
	//             "bottomWidgetSelectors": []
	//         },
	//         "spectrum": {
	//             "panX": 0,
	//             "panY": 0,
	//             "zoomX": 1,
	//             "zoomY": 1,
	//             "spectrumLines": [],
	//             "logScale": true,
	//             "xrflines": [],
	//             "showXAsEnergy": false,
	//             "energyCalibration": []
	//         },
	//         "contextImages": {},
	//         "histograms": {},
	//         "chordDiagrams": {},
	//         "ternaryPlots": {},
	//         "binaryPlots": {},
	//         "tables": {},
	//         "roiQuantTables": {},
	//         "variograms": {},
	//         "spectrums": {},
	//         "rgbuPlots": {},
	//         "singleAxisRGBU": {},
	//         "rgbuImages": {},
	//         "parallelograms": {},
	//         "annotations": {
	//             "savedAnnotations": []
	//         },
	//         "rois": {
	//             "roiColours": {
	//                 "roi22": "rgba(128,0,255,0.5)",
	//                 "roi99": "rgba(255,255,0,1)"
	//             },
	//             "roiShapes": {}
	//         },
	//         "quantification": {
	//             "appliedQuantID": "quant111"
	//         },
	//         "selection": {
	//             "roiID": "roi12345",
	//             "roiName": "The best region",
	//             "locIdxs": [
	//                 3,
	//                 5,
	//                 7
	//             ]
	//         }
	//     },
	//     "name": "",
	//     "description": ""
	// }
}

func Example_viewStateHandler_PutSaved_Force() {
	var mockS3 awsutil.MockS3Client
	defer mockS3.FinishTest()

	mockS3.ExpPutObjectInput = []s3.PutObjectInput{
		{
			Bucket: aws.String(UsersBucketForUnitTest), Key: aws.String(viewStateS3Path + "Workspaces/viewstate123.json"), Body: bytes.NewReader([]byte(`{
    "viewState": {
        "analysisLayout": {
            "topWidgetSelectors": [],
            "bottomWidgetSelectors": []
        },
        "spectrum": {
            "panX": 0,
            "panY": 0,
            "zoomX": 1,
            "zoomY": 1,
            "spectrumLines": [],
            "logScale": true,
            "xrflines": [],
            "showXAsEnergy": false,
            "energyCalibration": []
        },
        "contextImages": {},
        "histograms": {},
        "chordDiagrams": {},
        "ternaryPlots": {},
        "binaryPlots": {},
        "tables": {},
        "roiQuantTables": {},
        "variograms": {},
        "spectrums": {},
        "rgbuPlots": {},
        "singleAxisRGBU": {},
        "rgbuImages": {},
        "parallelograms": {},
        "annotations": {
            "savedAnnotations": []
        },
        "rois": {
            "roiColours": {
                "roi22": "rgba(128,0,255,0.5)",
                "roi99": "rgba(255,255,0,1)"
            },
            "roiShapes": {}
        },
        "quantification": {
            "appliedQuantID": "quant111"
        },
        "selection": {
            "roiID": "roi12345",
            "roiName": "The best region",
            "locIdxs": [
                3,
                5,
                7
            ]
        }
    },
    "name": "viewstate123",
    "description": "",
    "shared": false,
    "creator": {
        "name": "Niko Bellic",
        "user_id": "600f2a0806b6c70071d3d174",
        "email": "niko@spicule.co.uk"
    }
}`)),
		},
	}

	mockS3.QueuedPutObjectOutput = []*s3.PutObjectOutput{
		{},
	}

	svcs := MakeMockSvcs(&mockS3, nil, nil, nil, nil)
	apiRouter := MakeRouter(svcs)

	req, _ := http.NewRequest("PUT", "/view-state/saved/TheDataSetID/viewstate123?force=true", bytes.NewReader([]byte(`{
    "viewState": {
        "analysisLayout": {
            "bottomWidgetSelectors": []
        },
        "rois": {
            "roiColours": {
                "roi22": "rgba(128,0,255,0.5)",
                "roi99": "rgba(255,255,0,1)"
            },
            "roiShapes": {}
        },
        "quantification": {
            "appliedQuantID": "quant111",
            "quantificationByROI": {
                "roi22": "quant222",
                "roi88": "quant333"
            }
        },
        "selection": {
            "roiID": "roi12345",
            "roiName": "The best region",
            "locIdxs": [
                3,
                5,
                7
            ]
        }
    },
    "name": "viewstate123 INCORRECT VIEW STATE SHOULD BE REPLACED!"
}`)))
	resp := executeRequest(req, apiRouter.Router)

	fmt.Println(resp.Code)
	fmt.Println(resp.Body)

	// Output:
	// 200
	//
}

func Example_viewStateHandler_PutSaved_OverwriteFail() {
	var mockS3 awsutil.MockS3Client
	defer mockS3.FinishTest()

	// Checking if it exists
	mockS3.ExpGetObjectInput = []s3.GetObjectInput{
		{
			Bucket: aws.String(UsersBucketForUnitTest), Key: aws.String(viewStateS3Path + "Workspaces/viewstate123.json"),
		},
	}
	mockS3.QueuedGetObjectOutput = []*s3.GetObjectOutput{
		{
			Body: ioutil.NopCloser(bytes.NewReader([]byte(`{
    "viewState": {
        "analysisLayout": {
            "bottomWidgetSelectors": []
        },
<<<<<<< HEAD
=======
        "spectrum": {
            "panX": 993,
            "panY": 0,
            "zoomX": 1,
            "zoomY": 1,
            "spectrumLines": [],
            "logScale": true,
            "xrflines": [],
            "showXAsEnergy": false,
            "energyCalibration": []
        },
        "contextImages": {},
        "histograms": {},
        "chordDiagrams": {},
        "ternaryPlots": {},
        "binaryPlots": {},
        "tables": {},
        "roiQuantTables": {},
        "variograms": {},
        "spectrums": {},
        "rgbuPlots": {},
        "singleAxisRGBU": {},
        "rgbuImages": {},
        "parallelograms": {},
        "annotations": {
            "savedAnnotations": []
        },
>>>>>>> 7740d3b2
        "rois": {
            "roiColours": {
                "roi22": "rgba(128,0,255,0.5)",
                "roi99": "rgba(255,255,0,1)"
            }
        },
        "quantification": {
            "appliedQuantID": "quant111"
        },
        "selection": {
            "roiID": "roi12345",
            "roiName": "The best region",
            "locIdxs": [
                3,
                5,
                7
            ]
        },
    "name": "",
    "description": ""
}
}`))),
		},
	}

	svcs := MakeMockSvcs(&mockS3, nil, nil, nil, nil)
	apiRouter := MakeRouter(svcs)

	req, _ := http.NewRequest("PUT", "/view-state/saved/TheDataSetID/viewstate123", bytes.NewReader([]byte(`{
    "viewState": {
        "analysisLayout": {
            "bottomWidgetSelectors": []
        },
        "rois": {
            "roiColours": {
                "roi22": "rgba(128,0,255,0.5)",
                "roi99": "rgba(255,255,0,1)"
            }
        },
        "quantification": {
            "appliedQuantID": "quant111",
            "quantificationByROI": {
                "roi22": "quant222",
                "roi88": "quant333"
            }
        },
        "selection": {
            "roiID": "roi12345",
            "roiName": "The best region",
            "locIdxs": [
                3,
                5,
                7
            ]
        }
    },
    "name": "viewstate123 INCORRECT VIEW STATE SHOULD BE REPLACED!"
}`)))
	resp := executeRequest(req, apiRouter.Router)

	fmt.Println(resp.Code)
	fmt.Println(resp.Body)

	// Output:
	// 409
	// viewstate123 already exists
}

func Example_viewStateHandler_DeleteSaved() {
	var mockS3 awsutil.MockS3Client
	defer mockS3.FinishTest()

	collectionRoot := "UserContent/600f2a0806b6c70071d3d174/TheDataSetID/ViewState/WorkspaceCollections"

	mockS3.ExpGetObjectInput = []s3.GetObjectInput{
		// Test 1
		{
			Bucket: aws.String(UsersBucketForUnitTest), Key: aws.String(viewStateS3Path + "Workspaces/viewstate123.json"),
		},

		// Test 2: no collections
		{
			Bucket: aws.String(UsersBucketForUnitTest), Key: aws.String(viewStateS3Path + "Workspaces/viewstate555.json"),
		},

		// Test 3: not in collections
		{
			Bucket: aws.String(UsersBucketForUnitTest), Key: aws.String(viewStateS3Path + "Workspaces/viewstate555.json"),
		},
		{
			Bucket: aws.String(UsersBucketForUnitTest), Key: aws.String(collectionRoot + "/a collection.json"),
		},
		{
			Bucket: aws.String(UsersBucketForUnitTest), Key: aws.String(collectionRoot + "/Another-Collection.json"),
		},

		// Test 4: found in collection
		{
			Bucket: aws.String(UsersBucketForUnitTest), Key: aws.String(viewStateS3Path + "Workspaces/viewstate555.json"),
		},
		{
			Bucket: aws.String(UsersBucketForUnitTest), Key: aws.String(collectionRoot + "/culprit.json"),
		},
	}
	mockS3.QueuedGetObjectOutput = []*s3.GetObjectOutput{
		// Test 1: no view state file
		nil,

		// Test 2: exists
		{
			Body: ioutil.NopCloser(bytes.NewReader([]byte(`{"name": "viewstate555", "viewState": {"selection": {}}}`))),
		},

		// Test 3: exists + collections returned
		{
			Body: ioutil.NopCloser(bytes.NewReader([]byte(`{"name": "viewstate555", "viewState": {"selection": {}}}`))),
		},
		{
			Body: ioutil.NopCloser(bytes.NewReader([]byte(`{"name": "a collection", "viewStateIDs": ["some view state", "another"]}`))),
		},
		{
			Body: ioutil.NopCloser(bytes.NewReader([]byte(`{"name": "Another-Collection", "viewStateIDs": ["also not the one"]}`))),
		},

		// Test 4: exists + collections returned, one contains this view state!
		{
			Body: ioutil.NopCloser(bytes.NewReader([]byte(`{"name": "viewstate555", "viewState": {"selection": {}}}`))),
		},
		{
			Body: ioutil.NopCloser(bytes.NewReader([]byte(`{"name": "culprit", "viewStateIDs": ["some view state", "viewstate555", "another"]}`))),
		},
	}

	mockS3.ExpListObjectsV2Input = []s3.ListObjectsV2Input{
		{
			Bucket: aws.String(UsersBucketForUnitTest), Prefix: aws.String(collectionRoot),
		},
		{
			Bucket: aws.String(UsersBucketForUnitTest), Prefix: aws.String(collectionRoot),
		},
		{
			Bucket: aws.String(UsersBucketForUnitTest), Prefix: aws.String(collectionRoot),
		},
	}
	mockS3.QueuedListObjectsV2Output = []*s3.ListObjectsV2Output{
		// Test 2: no collections
		{
			Contents: []*s3.Object{},
		},
		{
			Contents: []*s3.Object{
				{Key: aws.String(collectionRoot + "/a collection.json"), LastModified: aws.Time(time.Unix(1634731920, 0))},
				{Key: aws.String(collectionRoot + "/Another-Collection.json"), LastModified: aws.Time(time.Unix(1634731921, 0))},
			},
		},
		{
			Contents: []*s3.Object{
				{Key: aws.String(collectionRoot + "/culprit.json"), LastModified: aws.Time(time.Unix(1634731922, 0))},
				{Key: aws.String(collectionRoot + "/Another-Collection.json"), LastModified: aws.Time(time.Unix(1634731923, 0))},
			},
		},
	}

	mockS3.ExpDeleteObjectInput = []s3.DeleteObjectInput{
		{
			Bucket: aws.String(UsersBucketForUnitTest), Key: aws.String(viewStateS3Path + "Workspaces/viewstate555.json"),
		},
		{
			Bucket: aws.String(UsersBucketForUnitTest), Key: aws.String(viewStateS3Path + "Workspaces/viewstate555.json"),
		},
	}

	mockS3.QueuedDeleteObjectOutput = []*s3.DeleteObjectOutput{
		{},
		{},
	}

	svcs := MakeMockSvcs(&mockS3, nil, nil, nil, nil)
	apiRouter := MakeRouter(svcs)

	// Doesn't exist, should fail
	req, _ := http.NewRequest("DELETE", "/view-state/saved/TheDataSetID/viewstate123", bytes.NewReader([]byte("")))
	resp := executeRequest(req, apiRouter.Router)

	fmt.Println(resp.Code)
	fmt.Println(resp.Body)

	// Exists, no collections, success
	req, _ = http.NewRequest("DELETE", "/view-state/saved/TheDataSetID/viewstate555", bytes.NewReader([]byte("")))
	resp = executeRequest(req, apiRouter.Router)

	fmt.Println(resp.Code)
	fmt.Println(resp.Body)

	// Exists, collections checked (not in there), success
	req, _ = http.NewRequest("DELETE", "/view-state/saved/TheDataSetID/viewstate555", bytes.NewReader([]byte("")))
	resp = executeRequest(req, apiRouter.Router)

	fmt.Println(resp.Code)
	fmt.Println(resp.Body)

	// Exists but is in a collection, fail
	req, _ = http.NewRequest("DELETE", "/view-state/saved/TheDataSetID/viewstate555", bytes.NewReader([]byte("")))
	resp = executeRequest(req, apiRouter.Router)

	fmt.Println(resp.Code)
	fmt.Println(resp.Body)

	// Output:
	// 404
	// viewstate123 not found
	//
	// 200
	//
	// 200
	//
	// 409
	// Workspace "viewstate555" is in collection "culprit". Please delete the workspace from all collections before before trying to delete it.
}

func Example_viewStateHandler_DeleteSavedShared() {
	var mockS3 awsutil.MockS3Client
	defer mockS3.FinishTest()

	mockS3.ExpGetObjectInput = []s3.GetObjectInput{
		// Test 1: not owned by user
		{
			Bucket: aws.String(UsersBucketForUnitTest), Key: aws.String(sharedViewStateS3Path + "Workspaces/viewstate123.json"),
		},

		// Test 2: owned by user
		{
			Bucket: aws.String(UsersBucketForUnitTest), Key: aws.String(sharedViewStateS3Path + "Workspaces/viewstate555.json"),
		},
	}
	mockS3.QueuedGetObjectOutput = []*s3.GetObjectOutput{
		{
			Body: ioutil.NopCloser(bytes.NewReader([]byte(`{
				"name": "viewstate123",
				"viewState": {"selection": {}},
				"shared": true,
				"creator": {
					"name": "Roman Bellic",
					"user_id": "another-user-123",
					"email": "roman@spicule.co.uk"
				}
			}`))),
		},
		{
			Body: ioutil.NopCloser(bytes.NewReader([]byte(`{
				"name": "viewstate555",
				"viewState": {"selection": {}},
				"shared": true,
				"creator": {
					"name": "Niko Bellic",
					"user_id": "600f2a0806b6c70071d3d174",
					"email": "niko@spicule.co.uk"
				}
			}`))),
		},
	}

	mockS3.ExpDeleteObjectInput = []s3.DeleteObjectInput{
		{
			Bucket: aws.String(UsersBucketForUnitTest), Key: aws.String(sharedViewStateS3Path + "Workspaces/viewstate555.json"),
		},
	}

	mockS3.QueuedDeleteObjectOutput = []*s3.DeleteObjectOutput{
		{},
	}

	svcs := MakeMockSvcs(&mockS3, nil, nil, nil, nil)
	apiRouter := MakeRouter(svcs)

	// Not owned by user, should fail
	req, _ := http.NewRequest("DELETE", "/view-state/saved/TheDataSetID/shared-viewstate123", bytes.NewReader([]byte("")))
	resp := executeRequest(req, apiRouter.Router)

	fmt.Println(resp.Code)
	fmt.Println(resp.Body)

	// Exists, owned by user, success
	req, _ = http.NewRequest("DELETE", "/view-state/saved/TheDataSetID/shared-viewstate555", bytes.NewReader([]byte("")))
	resp = executeRequest(req, apiRouter.Router)

	fmt.Println(resp.Code)
	fmt.Println(resp.Body)

	// Output:
	// 401
	// viewstate123 not owned by 600f2a0806b6c70071d3d174
	//
	// 200
	//
}

func Example_viewStateHandler_GetReferencedIDs() {
	var mockS3 awsutil.MockS3Client
	defer mockS3.FinishTest()
	mockS3.ExpGetObjectInput = []s3.GetObjectInput{
		// Test 1
		{
			Bucket: aws.String(UsersBucketForUnitTest), Key: aws.String(viewStateS3Path + "Workspaces/331.json"),
		},
		// Test 2
		{
			Bucket: aws.String(UsersBucketForUnitTest), Key: aws.String(viewStateS3Path + "Workspaces/332.json"),
		},
		// Test 3
		{
			Bucket: aws.String(UsersBucketForUnitTest), Key: aws.String(viewStateS3Path + "Workspaces/333.json"),
		},
		// Getting ROIs
		{
			Bucket: aws.String(UsersBucketForUnitTest), Key: aws.String("UserContent/600f2a0806b6c70071d3d174/TheDataSetID/ROI.json"),
		},
		{
			Bucket: aws.String(UsersBucketForUnitTest), Key: aws.String("UserContent/shared/TheDataSetID/ROI.json"),
		},
		// Getting expressions
		{
			Bucket: aws.String(UsersBucketForUnitTest), Key: aws.String("UserContent/600f2a0806b6c70071d3d174/DataExpressions.json"),
		},
		{
			Bucket: aws.String(UsersBucketForUnitTest), Key: aws.String("UserContent/shared/DataExpressions.json"),
		},
		// Getting rgb mixes
		{
			Bucket: aws.String(UsersBucketForUnitTest), Key: aws.String("UserContent/600f2a0806b6c70071d3d174/RGBMixes.json"),
		},
		{
			Bucket: aws.String(UsersBucketForUnitTest), Key: aws.String("UserContent/shared/RGBMixes.json"),
		},
		// Getting quant config
		{
			Bucket: aws.String(UsersBucketForUnitTest), Key: aws.String("UserContent/600f2a0806b6c70071d3d174/TheDataSetID/Quantifications/summary-quant123.json"),
		},
	}

	mockS3.QueuedGetObjectOutput = []*s3.GetObjectOutput{
		nil,
		{
			Body: ioutil.NopCloser(bytes.NewReader([]byte(`}`))),
		},
		{
			// View state that references non-shared IDs. We want to make sure it returns the right ones and
			// count, so we return multiple IDs here:
			Body: ioutil.NopCloser(bytes.NewReader([]byte(`{
				 "viewState": {
					 "contextImages": { "0": { "mapLayers": [ { "expressionID": "rgbmix-123", "opacity": 1, "visible": true } ] } },
					 "quantification": {"appliedQuantID": "quant123"},
					 "binaryPlots": { "44": { "expressionIDs": ["shared-expr", "expr1"], "visibleROIs": ["shared-roi"] } },
					 "ternaryPlots": { "66": { "expressionIDs": ["shared-expr2"], "visibleROIs": ["roi2"] } }
				 },
				 "name": "333",
				"description": "the description of 333"
			}`))),
		},
		// ROIs
		{
			Body: ioutil.NopCloser(bytes.NewReader([]byte(`{
	"roi2": {
		"name": "Dark patch 2",
		"description": "The second dark patch",
		"locationIndexes": [4, 55, 394],
		"creator": { "name": "Peter", "user_id": "u123" }
	}
}`))),
		},
		{
			Body: ioutil.NopCloser(bytes.NewReader([]byte(`{
	"roi": {
		"name": "Shared patch 2",
		"description": "The shared patch",
		"locationIndexes": [4, 55, 394],
		"creator": { "name": "PeterN", "user_id": "u123" }
	}
}`))),
		},
		// Expressions
		{
			Body: ioutil.NopCloser(bytes.NewReader([]byte(`{
	"abc123": {
		"name": "Temp data",
		"expression": "housekeeping(\"something\")",
		"type": "All",
		"comments": "comments for abc123 expression",
		"creator": {
			"user_id": "444",
			"name": "Niko",
			"email": "niko@spicule.co.uk"
		}
	},
	"expr1": {
		"name": "Calcium weight%",
		"expression": "element(\"Ca\", \"%\")",
		"type": "All",
		"comments": "comments for expr1",
		"creator": {
			"user_id": "999",
			"name": "Peter N",
			"email": "peter@spicule.co.uk"
		}
	}
}`))),
		},
		nil, // simulate missing shared expressions file...
		// User RGB mixes
		{
			Body: ioutil.NopCloser(bytes.NewReader([]byte(`{
	"123": {
		"name": "Ca-Ti-Al ratios",
		"red": {
			"expressionID": "expr-for-Ca",
			"rangeMin": 1.5,
			"rangeMax": 4.3
		},
		"green": {
			"expressionID": "expr-for-Al",
			"rangeMin": 2.5,
			"rangeMax": 5.3
		},
		"blue": {
			"expressionID": "expr-for-Ti",
			"rangeMin": 3.5,
			"rangeMax": 6.3
		},
		"creator": {
			"user_id": "999",
			"name": "Peter N",
			"email": "niko@spicule.co.uk"
		}
	}
}`))),
		},
		// Shared RGB mixes
		{
			Body: ioutil.NopCloser(bytes.NewReader([]byte(`{
	"380": {
		"name": "Fe-Ca-Al ratios",
		"red": {
			"expressionID": "expr-for-Fe",
			"rangeMin": 2.5,
			"rangeMax": 4.3
		},
		"green": {
			"expressionID": "expr-for-Ca",
			"rangeMin": 3.5,
			"rangeMax": 5.3
		},
		"blue": {
			"expressionID": "expr-for-Ti",
			"rangeMin": 3.5,
			"rangeMax": 6.3
		},
		"creator": {
			"user_id": "999",
			"name": "Peter N",
			"email": "niko@spicule.co.uk"
		}
	}
}`))),
		},
		// Quant summary
		{
			Body: ioutil.NopCloser(bytes.NewReader([]byte(`{
	"shared": false,
	"params": {
		"pmcsCount": 93,
		"name": "my test quant",
		"dataBucket": "dev-pixlise-data",
		"datasetPath": "Datasets/rtt-456/5x5dataset.bin",
		"datasetID": "rtt-456",
		"jobBucket": "dev-pixlise-piquant-jobs",
		"detectorConfig": "PIXL",
		"elements": [
			"Sc",
			"Cr"
		],
		"parameters": "-q,pPIETXCFsr -b,0,12,60,910,280,16",
		"runTimeSec": 120,
		"coresPerNode": 6,
		"startUnixTime": 1589948988,
		"creator": {
			"name": "peternemere",
			"user_id": "600f2a0806b6c70071d3d174",
            "email": ""
		},
		"roiID": "ZcH49SYZ",
		"elementSetID": "",
		"quantMode": "AB"
	},
	"jobId": "quant123",
	"status": "complete",
	"message": "Nodes ran: 1",
	"endUnixTime": 1589949035,
	"outputFilePath": "UserContent/user-1/rtt-456/Quantifications",
	"piquantLogList": [
		"https://dev-pixlise-piquant-jobs.s3.us-east-1.amazonaws.com/Jobs/UC2Bchyz/piquant-logs/node00001.pmcs_stdout.log",
		"https://dev-pixlise-piquant-jobs.s3.us-east-1.amazonaws.com/Jobs/UC2Bchyz/piquant-logs/node00001.pmcs_threads.log"
	]
}`))),
		},
	}

	svcs := MakeMockSvcs(&mockS3, nil, nil, nil, nil)
	apiRouter := MakeRouter(svcs)

	// User file not there, should say not found
	req, _ := http.NewRequest("GET", "/view-state/saved/TheDataSetID/331/references", bytes.NewReader([]byte{}))
	resp := executeRequest(req, apiRouter.Router)

	fmt.Println(resp.Code)
	fmt.Println(resp.Body)

	// File empty in S3, should say not found
	req, _ = http.NewRequest("GET", "/view-state/saved/TheDataSetID/332/references", bytes.NewReader([]byte{}))
	resp = executeRequest(req, apiRouter.Router)

	fmt.Println(resp.Code)
	fmt.Println(resp.Body)

	// Gets mix of shared and not shared IDs
	req, _ = http.NewRequest("GET", "/view-state/saved/TheDataSetID/333/references", bytes.NewReader([]byte{}))
	resp = executeRequest(req, apiRouter.Router)

	fmt.Println(resp.Code)
	fmt.Println(resp.Body)

	// Output:
	// 404
	// 331 not found
	//
	// 404
	// 332 not found
	//
	// 200
	// {
	//     "quant": {
	//         "id": "quant123",
	//         "name": "my test quant",
	//         "creator": {
	//             "name": "peternemere",
	//             "user_id": "600f2a0806b6c70071d3d174",
	//             "email": ""
	//         }
	//     },
	//     "ROIs": [
	//         {
	//             "id": "roi2",
	//             "name": "Dark patch 2",
	//             "creator": {
	//                 "name": "Peter",
	//                 "user_id": "u123",
	//                 "email": ""
	//             }
	//         },
	//         {
	//             "id": "shared-roi",
	//             "name": "Shared patch 2",
	//             "creator": {
	//                 "name": "PeterN",
	//                 "user_id": "u123",
	//                 "email": ""
	//             }
	//         }
	//     ],
	//     "expressions": [
	//         {
	//             "id": "expr1",
	//             "name": "Calcium weight%",
	//             "creator": {
	//                 "name": "Peter N",
	//                 "user_id": "999",
	//                 "email": "peter@spicule.co.uk"
	//             }
	//         },
	//         {
	//             "id": "shared-expr",
	//             "name": "",
	//             "creator": {
	//                 "name": "",
	//                 "user_id": "",
	//                 "email": ""
	//             }
	//         },
	//         {
	//             "id": "shared-expr2",
	//             "name": "",
	//             "creator": {
	//                 "name": "",
	//                 "user_id": "",
	//                 "email": ""
	//             }
	//         }
	//     ],
	//     "rgbMixes": [
	//         {
	//             "id": "rgbmix-123",
	//             "name": "",
	//             "creator": {
	//                 "name": "",
	//                 "user_id": "",
	//                 "email": ""
	//             }
	//         }
	//     ],
	//     "nonSharedCount": 3
	// }
}

func Example_viewStateHandler_ShareViewState() {
	var mockS3 awsutil.MockS3Client
	defer mockS3.FinishTest()
	mockS3.ExpGetObjectInput = []s3.GetObjectInput{
		// Test 1
		{
			Bucket: aws.String(UsersBucketForUnitTest), Key: aws.String(viewStateS3Path + "Workspaces/331.json"),
		},
		// Test 2
		{
			Bucket: aws.String(UsersBucketForUnitTest), Key: aws.String(viewStateS3Path + "Workspaces/332.json"),
		},
		// Test 3
		{
			Bucket: aws.String(UsersBucketForUnitTest), Key: aws.String(viewStateS3Path + "Workspaces/333.json"),
		},
		// Test 4
		{
			Bucket: aws.String(UsersBucketForUnitTest), Key: aws.String(viewStateS3Path + "Workspaces/334.json"),
		},
	}

	mockS3.QueuedGetObjectOutput = []*s3.GetObjectOutput{
		nil,
		{
			Body: ioutil.NopCloser(bytes.NewReader([]byte(`}`))),
		},
		{
			// View state that references non-shared IDs. We want to make sure it returns the right ones and
			// count, so we return multiple IDs here:
			Body: ioutil.NopCloser(bytes.NewReader([]byte(`{
				 "viewState": {
					"quantification": {"appliedQuantID": "quant123"},
					"binaryPlots": { "44": { "expressionIDs": ["shared-expr", "expr1"], "visibleROIs": ["shared-roi"] } },
					"ternaryPlots": { "66": { "expressionIDs": ["shared-expr2"], "visibleROIs": ["roi2"] } }
				 },
				 "name": "333",
				"description": "the description of 333"
			}`))),
		},
		{
			Body: ioutil.NopCloser(bytes.NewReader([]byte(`{
				"viewState": {
					"quantification": {"appliedQuantID": "shared-quant123"},
					"binaryPlots": { "77": { "expressionIDs": ["shared-expr", "shared-expr1"], "visibleROIs": ["shared-roi"] } },
					"ternaryPlots": { "99": { "expressionIDs": ["shared-expr2"], "visibleROIs": ["shared-roi2"] } }
				},
				 "name": "334",
				"description": "the description of 334"
			}`))),
		},
	}

	// NOTE: PUT expected JSON needs to have spaces not tabs
	mockS3.ExpPutObjectInput = []s3.PutObjectInput{
		{
			Bucket: aws.String(UsersBucketForUnitTest), Key: aws.String(sharedViewStateS3Path + "Workspaces/334.json"), Body: bytes.NewReader([]byte(`{
    "viewState": {
        "analysisLayout": {
            "topWidgetSelectors": [],
            "bottomWidgetSelectors": []
        },
        "spectrum": {
            "panX": 0,
            "panY": 0,
            "zoomX": 1,
            "zoomY": 1,
            "spectrumLines": [],
            "logScale": true,
            "xrflines": [],
            "showXAsEnergy": false,
            "energyCalibration": []
        },
        "contextImages": {},
        "histograms": {},
        "chordDiagrams": {},
        "ternaryPlots": {
            "99": {
                "showMmol": false,
                "expressionIDs": [
                    "shared-expr2"
                ],
                "visibleROIs": [
                    "shared-roi2"
                ]
            }
        },
        "binaryPlots": {
            "77": {
                "showMmol": false,
                "expressionIDs": [
                    "shared-expr",
                    "shared-expr1"
                ],
                "visibleROIs": [
                    "shared-roi"
                ]
            }
        },
        "tables": {},
        "roiQuantTables": {},
        "variograms": {},
        "spectrums": {},
        "rgbuPlots": {},
        "singleAxisRGBU": {},
        "rgbuImages": {},
        "parallelograms": {},
        "annotations": {
            "savedAnnotations": []
        },
        "rois": {
            "roiColours": {},
            "roiShapes": {}
        },
        "quantification": {
            "appliedQuantID": "shared-quant123"
        },
        "selection": {
            "roiID": "",
            "roiName": "",
            "locIdxs": []
        }
    },
    "name": "334",
    "description": "the description of 334",
    "shared": true,
    "creator": {
        "name": "Niko Bellic",
        "user_id": "600f2a0806b6c70071d3d174",
        "email": "niko@spicule.co.uk"
    }
}`)),
		},
	}
	mockS3.QueuedPutObjectOutput = []*s3.PutObjectOutput{
		{},
	}

	svcs := MakeMockSvcs(&mockS3, nil, nil, nil, nil)
	apiRouter := MakeRouter(svcs)

	// User file not there, should say not found
	req, _ := http.NewRequest("POST", "/share/view-state/TheDataSetID/331", bytes.NewReader([]byte{}))
	resp := executeRequest(req, apiRouter.Router)

	fmt.Println(resp.Code)
	fmt.Println(resp.Body)

	// File empty in S3, should say not found
	req, _ = http.NewRequest("POST", "/share/view-state/TheDataSetID/332", bytes.NewReader([]byte{}))
	resp = executeRequest(req, apiRouter.Router)

	fmt.Println(resp.Code)
	fmt.Println(resp.Body)

	// Share failed because of non-shared ids referenced by workspace
	req, _ = http.NewRequest("POST", "/share/view-state/TheDataSetID/333", bytes.NewReader([]byte{}))
	resp = executeRequest(req, apiRouter.Router)

	fmt.Println(resp.Code)
	fmt.Println(resp.Body)

	// Share OK
	req, _ = http.NewRequest("POST", "/share/view-state/TheDataSetID/334", bytes.NewReader([]byte{}))
	resp = executeRequest(req, apiRouter.Router)

	fmt.Println(resp.Code)
	fmt.Println(resp.Body)

	// Sharing a shared one - should fail
	req, _ = http.NewRequest("POST", "/share/view-state/TheDataSetID/shared-335", bytes.NewReader([]byte{}))
	resp = executeRequest(req, apiRouter.Router)

	fmt.Println(resp.Code)
	fmt.Println(resp.Body)

	// Output:
	// 404
	// 331 not found
	//
	// 404
	// 332 not found
	//
	// 400
	// Cannot share workspaces if they reference non-shared objects
	//
	// 200
	// "334 shared"
	//
	// 400
	// Cannot share a shared ID
}

// Shares a view state, with automatic sharing of referenced items turned on
func Example_viewStateHandler_ShareViewState_AutoShare() {
	var mockS3 awsutil.MockS3Client
	defer mockS3.FinishTest()
	mockS3.ExpGetObjectInput = []s3.GetObjectInput{
		// Test 1
		{
			Bucket: aws.String(UsersBucketForUnitTest), Key: aws.String(viewStateS3Path + "Workspaces/222.json"),
		},

		// Getting ROIs to be able to share...
		{
			Bucket: aws.String(UsersBucketForUnitTest), Key: aws.String("UserContent/600f2a0806b6c70071d3d174/TheDataSetID/ROI.json"),
		},
		{
			Bucket: aws.String(UsersBucketForUnitTest), Key: aws.String("UserContent/shared/TheDataSetID/ROI.json"),
		},
		// Getting expressions to be able to share...
		{
			Bucket: aws.String(UsersBucketForUnitTest), Key: aws.String("UserContent/600f2a0806b6c70071d3d174/DataExpressions.json"),
		},
		{
			Bucket: aws.String(UsersBucketForUnitTest), Key: aws.String("UserContent/shared/DataExpressions.json"),
		},
		// Getting rgb mixes
		{
			Bucket: aws.String(UsersBucketForUnitTest), Key: aws.String("UserContent/600f2a0806b6c70071d3d174/RGBMixes.json"),
		},
		{
			Bucket: aws.String(UsersBucketForUnitTest), Key: aws.String("UserContent/shared/RGBMixes.json"),
		},
	}

	mockS3.QueuedGetObjectOutput = []*s3.GetObjectOutput{
		{
			// View state that references non-shared IDs. We want to make sure it returns the right ones and
			// count, so we return multiple IDs here:
			Body: ioutil.NopCloser(bytes.NewReader([]byte(`{
				 "viewState": {
					"contextImages": { "0": { "mapLayers": [ { "expressionID": "rgbmix-123", "opacity": 1, "visible": true } ] } },
					"quantification": {"appliedQuantID": "shared-quant123"},
					"binaryPlots": { "44": { "expressionIDs": ["shared-expr", "expr1"], "visibleROIs": ["shared-roi"] } },
					"ternaryPlots": { "66": { "expressionIDs": ["shared-expr2"], "visibleROIs": ["roi2"] } }
				 },
				 "name": "222",
				"description": "the description of 222"
			}`))),
		},

		// ROIs
		{
			Body: ioutil.NopCloser(bytes.NewReader([]byte(`{
	"roi2": {
		"name": "Dark patch 2",
		"description": "The second dark patch",
		"locationIndexes": [4, 55, 394],
		"creator": { "name": "Peter", "user_id": "u123" }
	}
}`))),
		},
		{
			Body: ioutil.NopCloser(bytes.NewReader([]byte(`{
	"roi": {
		"name": "Shared patch 2",
		"shared": true,
		"description": "The shared patch",
		"locationIndexes": [4, 55, 394],
		"creator": { "name": "PeterN", "user_id": "u123" }
	}
}`))),
		},
		// Expressions
		{
			Body: ioutil.NopCloser(bytes.NewReader([]byte(`{
	"abc123": {
		"name": "Temp data",
		"expression": "housekeeping(\"something\")",
		"type": "All",
		"comments": "comments for abc123 expression",
		"creator": {
			"user_id": "444",
			"name": "Niko",
			"email": "niko@spicule.co.uk"
		}
	},
	"expr1": {
		"name": "Calcium weight%",
		"expression": "element(\"Ca\", \"%\")",
		"type": "All",
		"comments": "comments for expr1",
		"creator": {
			"user_id": "999",
			"name": "Peter N",
			"email": "peter@spicule.co.uk"
		}
	}
}`))),
		},
		nil, // simulate missing shared expressions file...
		// User RGB mixes
		{
			Body: ioutil.NopCloser(bytes.NewReader([]byte(`{
	"rgbmix-123": {
		"name": "Ca-Ti-Al ratios",
		"red": {
			"expressionID": "expr-for-Ca",
			"rangeMin": 1.5,
			"rangeMax": 4.3
		},
		"green": {
			"expressionID": "expr-for-Al",
			"rangeMin": 2.5,
			"rangeMax": 5.3
		},
		"blue": {
			"expressionID": "expr-for-Ti",
			"rangeMin": 3.5,
			"rangeMax": 6.3
		},
		"creator": {
			"user_id": "999",
			"name": "Peter N",
			"email": "niko@spicule.co.uk"
		}
	}
}`))),
		},
		// Shared RGB mixes
		{
			Body: ioutil.NopCloser(bytes.NewReader([]byte(`{
	"380": {
		"name": "Fe-Ca-Al ratios",
		"red": {
			"expressionID": "expr-for-Fe",
			"rangeMin": 2.5,
			"rangeMax": 4.3
		},
		"green": {
			"expressionID": "expr-for-Ca",
			"rangeMin": 3.5,
			"rangeMax": 5.3
		},
		"blue": {
			"expressionID": "expr-for-Ti",
			"rangeMin": 3.5,
			"rangeMax": 6.3
		},
		"shared": true,
		"creator": {
			"user_id": "999",
			"name": "Peter N",
			"email": "niko@spicule.co.uk"
		}
	}
}`))),
		},
	}

	// NOTE: PUT expected JSON needs to have spaces not tabs
	mockS3.ExpPutObjectInput = []s3.PutObjectInput{
		{
			Bucket: aws.String(UsersBucketForUnitTest), Key: aws.String("UserContent/shared/TheDataSetID/ROI.json"), Body: bytes.NewReader([]byte(`{
    "roi": {
        "name": "Shared patch 2",
        "locationIndexes": [
            4,
            55,
            394
        ],
        "description": "The shared patch",
        "mistROIItem": {
            "species": "",
            "mineralGroupID": "",
            "ID_Depth": 0,
            "ClassificationTrail": "",
            "formula": ""
        },
        "shared": true,
        "creator": {
            "name": "PeterN",
            "user_id": "u123",
            "email": ""
        }
    },
    "roi2(sh)": {
        "name": "Dark patch 2",
        "locationIndexes": [
            4,
            55,
            394
        ],
        "description": "The second dark patch",
        "mistROIItem": {
            "species": "",
            "mineralGroupID": "",
            "ID_Depth": 0,
            "ClassificationTrail": "",
            "formula": ""
        },
        "shared": true,
        "creator": {
            "name": "Peter",
            "user_id": "u123",
            "email": ""
        }
    }
}`)),
		},
		{
			Bucket: aws.String(UsersBucketForUnitTest), Key: aws.String("UserContent/shared/DataExpressions.json"), Body: bytes.NewReader([]byte(`{
    "expr1(sh)": {
        "name": "Calcium weight%",
        "expression": "element(\"Ca\", \"%\")",
        "type": "All",
        "comments": "comments for expr1",
        "shared": true,
        "creator": {
            "name": "Peter N",
            "user_id": "999",
            "email": "peter@spicule.co.uk"
        }
    }
}`)),
		},
		{
			Bucket: aws.String(UsersBucketForUnitTest), Key: aws.String("UserContent/shared/RGBMixes.json"), Body: bytes.NewReader([]byte(`{
    "380": {
        "name": "Fe-Ca-Al ratios",
        "red": {
            "expressionID": "expr-for-Fe",
            "rangeMin": 2.5,
            "rangeMax": 4.3
        },
        "green": {
            "expressionID": "expr-for-Ca",
            "rangeMin": 3.5,
            "rangeMax": 5.3
        },
        "blue": {
            "expressionID": "expr-for-Ti",
            "rangeMin": 3.5,
            "rangeMax": 6.3
        },
        "shared": true,
        "creator": {
            "name": "Peter N",
            "user_id": "999",
            "email": "niko@spicule.co.uk"
        }
    },
    "rgbmix-123roi": {
        "name": "Ca-Ti-Al ratios",
        "red": {
            "expressionID": "expr-for-Ca",
            "rangeMin": 1.5,
            "rangeMax": 4.3
        },
        "green": {
            "expressionID": "expr-for-Al",
            "rangeMin": 2.5,
            "rangeMax": 5.3
        },
        "blue": {
            "expressionID": "expr-for-Ti",
            "rangeMin": 3.5,
            "rangeMax": 6.3
        },
        "shared": true,
        "creator": {
            "name": "Peter N",
            "user_id": "999",
            "email": "niko@spicule.co.uk"
        }
    }
}`)),
		},
		{
			Bucket: aws.String(UsersBucketForUnitTest), Key: aws.String("UserContent/shared/TheDataSetID/ViewState/Workspaces/222.json"), Body: bytes.NewReader([]byte(`{
    "viewState": {
        "analysisLayout": {
            "topWidgetSelectors": [],
            "bottomWidgetSelectors": []
        },
        "spectrum": {
            "panX": 0,
            "panY": 0,
            "zoomX": 1,
            "zoomY": 1,
            "spectrumLines": [],
            "logScale": true,
            "xrflines": [],
            "showXAsEnergy": false,
            "energyCalibration": []
        },
        "contextImages": {
            "0": {
                "panX": 0,
                "panY": 0,
                "zoomX": 0,
                "zoomY": 0,
                "showPoints": false,
                "showPointBBox": false,
                "pointColourScheme": "",
                "pointBBoxColourScheme": "",
                "contextImage": "",
                "contextImageSmoothing": "",
                "mapLayers": [
                    {
                        "expressionID": "rgbmix-123",
                        "opacity": 1,
                        "visible": true,
                        "displayValueRangeMin": 0,
                        "displayValueRangeMax": 0,
                        "displayValueShading": ""
                    }
                ],
                "roiLayers": null,
                "elementRelativeShading": false,
                "brightness": 0,
                "rgbuChannels": "",
                "unselectedOpacity": 0,
                "unselectedGrayscale": false,
                "colourRatioMin": 0,
                "colourRatioMax": 0,
                "removeTopSpecularArtifacts": false,
                "removeBottomSpecularArtifacts": false
            }
        },
        "histograms": {},
        "chordDiagrams": {},
        "ternaryPlots": {
            "66": {
                "showMmol": false,
                "expressionIDs": [
                    "shared-expr2"
                ],
                "visibleROIs": [
                    "shared-roi2(sh)"
                ]
            }
        },
        "binaryPlots": {
            "44": {
                "showMmol": false,
                "expressionIDs": [
                    "shared-expr",
                    "shared-expr1(sh)"
                ],
                "visibleROIs": [
                    "shared-roi"
                ]
            }
        },
        "tables": {},
        "roiQuantTables": {},
        "variograms": {},
        "spectrums": {},
        "rgbuPlots": {},
        "singleAxisRGBU": {},
        "rgbuImages": {},
        "parallelograms": {},
        "annotations": {
            "savedAnnotations": []
        },
        "rois": {
            "roiColours": {},
            "roiShapes": {}
        },
        "quantification": {
            "appliedQuantID": "shared-quant123"
        },
        "selection": {
            "roiID": "",
            "roiName": "",
            "locIdxs": []
        }
    },
    "name": "222",
    "description": "the description of 222",
    "shared": true,
    "creator": {
        "name": "Niko Bellic",
        "user_id": "600f2a0806b6c70071d3d174",
        "email": "niko@spicule.co.uk"
    }
}`)),
		},
	}
	mockS3.QueuedPutObjectOutput = []*s3.PutObjectOutput{
		{},
		{},
		{},
		{},
	}

	var idGen MockIDGenerator
	idGen.ids = []string{"roi2(sh)", "expr1(sh)", "123roi"}
	svcs := MakeMockSvcs(&mockS3, &idGen, nil, nil, nil)
	apiRouter := MakeRouter(svcs)

	// User file not there, should say not found
	req, _ := http.NewRequest("POST", "/share/view-state/TheDataSetID/222?auto-share=true", bytes.NewReader([]byte{}))
	resp := executeRequest(req, apiRouter.Router)

	fmt.Println(resp.Code)
	fmt.Println(resp.Body)

	// Output:
	// 200
	// "222 shared"
}<|MERGE_RESOLUTION|>--- conflicted
+++ resolved
@@ -866,8 +866,6 @@
         "analysisLayout": {
             "bottomWidgetSelectors": []
         },
-<<<<<<< HEAD
-=======
         "spectrum": {
             "panX": 993,
             "panY": 0,
@@ -895,7 +893,6 @@
         "annotations": {
             "savedAnnotations": []
         },
->>>>>>> 7740d3b2
         "rois": {
             "roiColours": {
                 "roi22": "rgba(128,0,255,0.5)",
