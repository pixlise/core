--- conflicted
+++ resolved
@@ -125,15 +125,9 @@
 // InitAPIServices sets up a new APIServices instance
 func InitAPIServices(cfg config.APIConfig, jwtReader IJWTReader, idGen IDGenerator, signer URLSigner, exporter ExportZipper) APIServices {
 	// Get a session for the bucket region
-<<<<<<< HEAD
-	sessBucket, err := awsutil.GetSession()
-	if err != nil {
-		log.Fatalf("Failed to create AWS session for S3. Error: %v", err)
-=======
 	sess, err := awsutil.GetSession()
 	if err != nil {
 		log.Fatalf("Failed to create AWS session. Error: %v", err)
->>>>>>> 3a8e5412
 	}
 
 	s3svc, err := awsutil.GetS3(sess)
@@ -143,14 +137,6 @@
 
 	fs := fileaccess.MakeS3Access(s3svc)
 
-<<<<<<< HEAD
-	sessCW, err := awsutil.GetSession()
-	if err != nil {
-		log.Fatalf("Failed to create AWS session for CloudwatchLogs. Error: %v", err)
-	}
-
-=======
->>>>>>> 3a8e5412
 	// Init default logger - if we're local, we just output to stdout
 	// NOTE: we contain multiple streams for the one application in the one log group. Here we define
 	// a log group for the API for this environment, and other parts of the code that deal with logging will write
