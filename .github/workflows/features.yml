name: Core Feature Development

on:
  push:
    branches-ignore:
      - main
      - development
  pull_request:
    branches: ['development']
  workflow_dispatch:
    inputs:

env:
  # Use docker.io for Docker Hub if empty
  REGISTRY: ghcr.io
  # github.repository as <account>/<repo>
  IMAGE_NAME: ${{ github.repository }}

jobs:
<<<<<<< HEAD
  version:
    runs-on: ubuntu-latest
    outputs:
      version: ${{ steps.version.outputs.version }}
      version_tag: ${{ steps.version.outputs.version_tag }}
      github_sha_short: ${GITHUB_SHA_SHORT}
=======
  slug:
    runs-on: ubuntu-latest
    outputs:
      github_ref_slug: ${{ env.GITHUB_REF_NAME_SLUG }}
>>>>>>> 3a8e5412
    steps:
      - uses: actions/checkout@v3
        with:
          fetch-depth: 0
      - name: GitHub Slug Action
        uses: rlespinasse/github-slug-action@v4.4.0
<<<<<<< HEAD
      - name: version
        uses: paulhatch/semantic-version@v5.0.3
        id: version
        with:
          # The prefix to use to identify tags
          tag_prefix: 'v'
          # A string which, if present in a git commit, indicates that a change represents a
          # major (breaking) change, supports regular expressions wrapped with '/'
          major_pattern: '(MAJOR)'
          # Same as above except indicating a minor change, supports regular expressions wrapped with '/'
          minor_pattern: '(MINOR)'
          # A string to determine the format of the version output
          version_format: '${major}.${minor}.${patch}-${{ env.GITHUB_REF_NAME_SLUG }}.${increment}'
          # Optional path to check for changes. If any changes are detected in the path the
          # 'changed' output will true. Enter multiple paths separated by spaces.
          #change_path: "src/my-service"
          # Named version, will be used as suffix for name version tag
          namespace: core
          # If this is set to true, *every* commit will be treated as a new version.
          bump_each_commit: false
          # If true, the body of commits will also be searched for major/minor patterns to determine the version type.
          search_commit_body: false
          # The output method used to generate list of users, 'csv' or 'json'.
          user_format_type: 'csv'

  test:
    runs-on: ubuntu-latest
    steps:
      - uses: actions/checkout@v3
        with:
          fetch-depth: 0
      - name: Setup Go
        uses: actions/setup-go@v3
        with:
          go-version: '1.18.0'
      - name: Test
        run: make test
        env:
          PIXLISE_API_TEST_AUTH0_CLIENT_ID: ${{ secrets.PIXLISE_API_TEST_AUTH0_CLIENT_ID }}
          PIXLISE_API_TEST_AUTH0_DOMAIN: ${{ secrets.PIXLISE_API_TEST_AUTH0_DOMAIN }}
          PIXLISE_API_TEST_AUTH0_SECRET: ${{ secrets.PIXLISE_API_TEST_AUTH0_SECRET }}
          AWS_ACCESS_KEY_ID: ${{ secrets.AWS_ACCESS_KEY_ID }}
          AWS_DEFAULT_REGION: us-east-1
          AWS_SECRET_ACCESS_KEY: ${{ secrets.AWS_SECRET_ACCESS_KEY }}

  build:
    runs-on: ubuntu-latest
    needs: [version, test]
    env:
      AWS_ACCESS_KEY_ID: ${{ secrets.AWS_ACCESS_KEY_ID }}
      AWS_DEFAULT_REGION: us-east-1
      AWS_SECRET_ACCESS_KEY: ${{ secrets.AWS_SECRET_ACCESS_KEY }}
    steps:
      - uses: actions/checkout@v3
        with:
          fetch-depth: 0
      - name: Setup Go
        uses: actions/setup-go@v3
        with:
          go-version: '1.18.0'
      - name: Print Version
        run: |
          echo "BUILDING VERSION ${{ needs.version.outputs.version }}"
          echo "Tag name: ${{ needs.version.outputs.version_tag }}"
      - name: Build Package
        run: BUILD_VERSION="${{ needs.version.outputs.version }}" make build-linux
      - name: Copy to S3 Archive
        run: |
          cd _out && \
          rm pixlise-api-linux && \
          mkdir test-data && \
          cp ../internal/cmdline-tools/import-integration-test/test-data/000000001-21-10-2022-15-37-00.zip ./test-data && \
          zip -q jobupdater-linux-${{ needs.version.outputs.version }}.zip jobupdater-linux && \
          rm jobupdater-linux && \
          zip -q datasourceupdater-linux-${{ needs.version.outputs.version }}.zip datasourceupdater-linux && \
          rm datasourceupdater-linux && \
          zip -q integrationtest-linux-${{ needs.version.outputs.version }}.zip integrationtest-linux && \
          rm integrationtest-linux && \
          zip -q dataimport-linux-${{ needs.version.outputs.version }}.zip dataimport-linux && \
          rm dataimport-linux && \
          zip -q importtest-linux-${{ needs.version.outputs.version }}.zip importtest-linux test-data/000000001-21-10-2022-15-37-00.zip && \
          rm importtest-linux && \
          aws s3 cp . s3://corestack-buildartifactsf774a77d-105on4pno9pjm/ --recursive --region us-east-1

  docker:
    needs: [version, test]
    runs-on: ubuntu-latest
    permissions:
      contents: read
      packages: write
      # This is used to complete the identity challenge
      # with sigstore/fulcio when running outside of PRs.
      id-token: write

    steps:
      - uses: actions/checkout@v3
        with:
          fetch-depth: 0
      - name: Setup Go
        uses: actions/setup-go@v3
        with:
          go-version: '1.18.0'
      - name: Print Version
        run: |
          echo "BUILDING VERSION ${{ needs.version.outputs.version }}"

      # Install the cosign tool except on PR
      # https://github.com/sigstore/cosign-installer
      - name: Install cosign
        if: github.event_name != 'pull_request'
        uses: sigstore/cosign-installer@v2.8.1
        with:
          cosign-release: 'v1.9.0'

      # Workaround: https://github.com/docker/build-push-action/issues/461
      - name: Setup Docker buildx
        uses: docker/setup-buildx-action@v2.4.1

      # Login against a Docker registry except on PR
      # https://github.com/docker/login-action
      - name: Log into registry ${{ env.REGISTRY }}
        if: github.event_name != 'pull_request'
        uses: docker/login-action@v2.1.0
        with:
          registry: ${{ env.REGISTRY }}
          username: ${{ github.actor }}
          password: ${{ secrets.GITHUB_TOKEN }}

      # Extract metadata (tags, labels) for Docker
      # https://github.com/docker/metadata-action
      - name: Extract Docker metadata
        id: meta
        uses: docker/metadata-action@v4.3.0
        with:
          images: ${{ env.REGISTRY }}/${{ env.IMAGE_NAME }}
          tags: type=raw,value=${{ needs.version.outputs.version }}
      # Build and push Docker image with Buildx (don't push on PR)
      # https://github.com/docker/build-push-action
      - name: Build and push Docker image
        id: build-and-push
        uses: docker/build-push-action@v4.0.0
        with:
          context: .
          push: ${{ github.event_name != 'pull_request' }}
          tags: ${{ steps.meta.outputs.tags }}
          labels: ${{ steps.meta.outputs.labels }}
          build-args: |
            VERSION=${{ needs.version.outputs.version }}
            GITHUB_SHA=${{ needs.version.outputs.github_sha_short }}
      # Sign the resulting Docker image digest except on PRs.
      # This will only write to the public Rekor transparency log when the Docker
      # repository is public to avoid leaking data.  If you would like to publish
      # transparency data even for private images, pass --force to cosign below.
      # https://github.com/sigstore/cosign
      # - name: Sign the published Docker image
      #   if: ${{ github.event_name != 'pull_request' }}
      #   env:
      #     COSIGN_EXPERIMENTAL: "true"
      #   # This step uses the identity token to provision an ephemeral certificate
      #   # against the sigstore community Fulcio instance.
      #   run: echo "${{ steps.meta.outputs.tags }}" | xargs -I {} cosign sign {}@${{ steps.build-and-push.outputs.digest }}

  infratrigger:
    needs: [docker, build]
    runs-on: ubuntu-latest
    steps:
      - name: Trigger Job
        run: |
          curl -X POST \
               --fail \
               -F token=${{ secrets.GITLABTOKEN }} \
               -F ref="main" \
               -F "variables[STACK_NAME]=dev" \
               https://gitlab.com/api/v4/projects/18114496/trigger/pipeline
=======
  feature:
    uses: ./.github/workflows/main.yml
    needs: slug
    with:
      version_format: '${major}.${minor}.${patch}-${{ needs.slug.outputs.github_ref_slug }}.${increment}'
    secrets: inherit
>>>>>>> 3a8e5412
<|MERGE_RESOLUTION|>--- conflicted
+++ resolved
@@ -17,205 +17,19 @@
   IMAGE_NAME: ${{ github.repository }}
 
 jobs:
-<<<<<<< HEAD
-  version:
-    runs-on: ubuntu-latest
-    outputs:
-      version: ${{ steps.version.outputs.version }}
-      version_tag: ${{ steps.version.outputs.version_tag }}
-      github_sha_short: ${GITHUB_SHA_SHORT}
-=======
   slug:
     runs-on: ubuntu-latest
     outputs:
       github_ref_slug: ${{ env.GITHUB_REF_NAME_SLUG }}
->>>>>>> 3a8e5412
     steps:
       - uses: actions/checkout@v3
         with:
           fetch-depth: 0
       - name: GitHub Slug Action
         uses: rlespinasse/github-slug-action@v4.4.0
-<<<<<<< HEAD
-      - name: version
-        uses: paulhatch/semantic-version@v5.0.3
-        id: version
-        with:
-          # The prefix to use to identify tags
-          tag_prefix: 'v'
-          # A string which, if present in a git commit, indicates that a change represents a
-          # major (breaking) change, supports regular expressions wrapped with '/'
-          major_pattern: '(MAJOR)'
-          # Same as above except indicating a minor change, supports regular expressions wrapped with '/'
-          minor_pattern: '(MINOR)'
-          # A string to determine the format of the version output
-          version_format: '${major}.${minor}.${patch}-${{ env.GITHUB_REF_NAME_SLUG }}.${increment}'
-          # Optional path to check for changes. If any changes are detected in the path the
-          # 'changed' output will true. Enter multiple paths separated by spaces.
-          #change_path: "src/my-service"
-          # Named version, will be used as suffix for name version tag
-          namespace: core
-          # If this is set to true, *every* commit will be treated as a new version.
-          bump_each_commit: false
-          # If true, the body of commits will also be searched for major/minor patterns to determine the version type.
-          search_commit_body: false
-          # The output method used to generate list of users, 'csv' or 'json'.
-          user_format_type: 'csv'
-
-  test:
-    runs-on: ubuntu-latest
-    steps:
-      - uses: actions/checkout@v3
-        with:
-          fetch-depth: 0
-      - name: Setup Go
-        uses: actions/setup-go@v3
-        with:
-          go-version: '1.18.0'
-      - name: Test
-        run: make test
-        env:
-          PIXLISE_API_TEST_AUTH0_CLIENT_ID: ${{ secrets.PIXLISE_API_TEST_AUTH0_CLIENT_ID }}
-          PIXLISE_API_TEST_AUTH0_DOMAIN: ${{ secrets.PIXLISE_API_TEST_AUTH0_DOMAIN }}
-          PIXLISE_API_TEST_AUTH0_SECRET: ${{ secrets.PIXLISE_API_TEST_AUTH0_SECRET }}
-          AWS_ACCESS_KEY_ID: ${{ secrets.AWS_ACCESS_KEY_ID }}
-          AWS_DEFAULT_REGION: us-east-1
-          AWS_SECRET_ACCESS_KEY: ${{ secrets.AWS_SECRET_ACCESS_KEY }}
-
-  build:
-    runs-on: ubuntu-latest
-    needs: [version, test]
-    env:
-      AWS_ACCESS_KEY_ID: ${{ secrets.AWS_ACCESS_KEY_ID }}
-      AWS_DEFAULT_REGION: us-east-1
-      AWS_SECRET_ACCESS_KEY: ${{ secrets.AWS_SECRET_ACCESS_KEY }}
-    steps:
-      - uses: actions/checkout@v3
-        with:
-          fetch-depth: 0
-      - name: Setup Go
-        uses: actions/setup-go@v3
-        with:
-          go-version: '1.18.0'
-      - name: Print Version
-        run: |
-          echo "BUILDING VERSION ${{ needs.version.outputs.version }}"
-          echo "Tag name: ${{ needs.version.outputs.version_tag }}"
-      - name: Build Package
-        run: BUILD_VERSION="${{ needs.version.outputs.version }}" make build-linux
-      - name: Copy to S3 Archive
-        run: |
-          cd _out && \
-          rm pixlise-api-linux && \
-          mkdir test-data && \
-          cp ../internal/cmdline-tools/import-integration-test/test-data/000000001-21-10-2022-15-37-00.zip ./test-data && \
-          zip -q jobupdater-linux-${{ needs.version.outputs.version }}.zip jobupdater-linux && \
-          rm jobupdater-linux && \
-          zip -q datasourceupdater-linux-${{ needs.version.outputs.version }}.zip datasourceupdater-linux && \
-          rm datasourceupdater-linux && \
-          zip -q integrationtest-linux-${{ needs.version.outputs.version }}.zip integrationtest-linux && \
-          rm integrationtest-linux && \
-          zip -q dataimport-linux-${{ needs.version.outputs.version }}.zip dataimport-linux && \
-          rm dataimport-linux && \
-          zip -q importtest-linux-${{ needs.version.outputs.version }}.zip importtest-linux test-data/000000001-21-10-2022-15-37-00.zip && \
-          rm importtest-linux && \
-          aws s3 cp . s3://corestack-buildartifactsf774a77d-105on4pno9pjm/ --recursive --region us-east-1
-
-  docker:
-    needs: [version, test]
-    runs-on: ubuntu-latest
-    permissions:
-      contents: read
-      packages: write
-      # This is used to complete the identity challenge
-      # with sigstore/fulcio when running outside of PRs.
-      id-token: write
-
-    steps:
-      - uses: actions/checkout@v3
-        with:
-          fetch-depth: 0
-      - name: Setup Go
-        uses: actions/setup-go@v3
-        with:
-          go-version: '1.18.0'
-      - name: Print Version
-        run: |
-          echo "BUILDING VERSION ${{ needs.version.outputs.version }}"
-
-      # Install the cosign tool except on PR
-      # https://github.com/sigstore/cosign-installer
-      - name: Install cosign
-        if: github.event_name != 'pull_request'
-        uses: sigstore/cosign-installer@v2.8.1
-        with:
-          cosign-release: 'v1.9.0'
-
-      # Workaround: https://github.com/docker/build-push-action/issues/461
-      - name: Setup Docker buildx
-        uses: docker/setup-buildx-action@v2.4.1
-
-      # Login against a Docker registry except on PR
-      # https://github.com/docker/login-action
-      - name: Log into registry ${{ env.REGISTRY }}
-        if: github.event_name != 'pull_request'
-        uses: docker/login-action@v2.1.0
-        with:
-          registry: ${{ env.REGISTRY }}
-          username: ${{ github.actor }}
-          password: ${{ secrets.GITHUB_TOKEN }}
-
-      # Extract metadata (tags, labels) for Docker
-      # https://github.com/docker/metadata-action
-      - name: Extract Docker metadata
-        id: meta
-        uses: docker/metadata-action@v4.3.0
-        with:
-          images: ${{ env.REGISTRY }}/${{ env.IMAGE_NAME }}
-          tags: type=raw,value=${{ needs.version.outputs.version }}
-      # Build and push Docker image with Buildx (don't push on PR)
-      # https://github.com/docker/build-push-action
-      - name: Build and push Docker image
-        id: build-and-push
-        uses: docker/build-push-action@v4.0.0
-        with:
-          context: .
-          push: ${{ github.event_name != 'pull_request' }}
-          tags: ${{ steps.meta.outputs.tags }}
-          labels: ${{ steps.meta.outputs.labels }}
-          build-args: |
-            VERSION=${{ needs.version.outputs.version }}
-            GITHUB_SHA=${{ needs.version.outputs.github_sha_short }}
-      # Sign the resulting Docker image digest except on PRs.
-      # This will only write to the public Rekor transparency log when the Docker
-      # repository is public to avoid leaking data.  If you would like to publish
-      # transparency data even for private images, pass --force to cosign below.
-      # https://github.com/sigstore/cosign
-      # - name: Sign the published Docker image
-      #   if: ${{ github.event_name != 'pull_request' }}
-      #   env:
-      #     COSIGN_EXPERIMENTAL: "true"
-      #   # This step uses the identity token to provision an ephemeral certificate
-      #   # against the sigstore community Fulcio instance.
-      #   run: echo "${{ steps.meta.outputs.tags }}" | xargs -I {} cosign sign {}@${{ steps.build-and-push.outputs.digest }}
-
-  infratrigger:
-    needs: [docker, build]
-    runs-on: ubuntu-latest
-    steps:
-      - name: Trigger Job
-        run: |
-          curl -X POST \
-               --fail \
-               -F token=${{ secrets.GITLABTOKEN }} \
-               -F ref="main" \
-               -F "variables[STACK_NAME]=dev" \
-               https://gitlab.com/api/v4/projects/18114496/trigger/pipeline
-=======
   feature:
     uses: ./.github/workflows/main.yml
     needs: slug
     with:
       version_format: '${major}.${minor}.${patch}-${{ needs.slug.outputs.github_ref_slug }}.${increment}'
-    secrets: inherit
->>>>>>> 3a8e5412
+    secrets: inherit