--- conflicted
+++ resolved
@@ -320,7 +320,11 @@
 	return emptyCString
 }
 
-<<<<<<< HEAD
+//export getTag
+func getTag(tagId string) *C.char {
+	return processRequest("getTag", func() (proto.Message, error) { return apiClient.GetTag(tagId) })
+}
+
 //export uploadImageBeamLocations
 func uploadImageBeamLocations(imageName string, locationsForScanBuff string) *C.char {
 	// Here we can read the data string as a protobuf message and create the right structure
@@ -340,11 +344,6 @@
 	}
 
 	return emptyCString
-=======
-//export getTag
-func getTag(tagId string) *C.char {
-	return processRequest("getTag", func() (proto.Message, error) { return apiClient.GetTag(tagId) })
->>>>>>> 76b1a03e
 }
 
 func main() {
