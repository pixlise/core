--- conflicted
+++ resolved
@@ -160,12 +160,6 @@
 func runLocalTests(apiHost string, isCI bool) {
 	testImageGet_PreWS(apiHost) // Must be run before any web sockets log in
 
-<<<<<<< HEAD
-	// testScanData(apiHost, 0 /*3 for proper testing*/)
-	//testQuantFit(apiHost) //testQuants(apiHost, true)
-	// testDataModules(apiHost)
-=======
->>>>>>> 736b9d33
 	// Test log query (for data import)
 	// Run integration test against review env?
 	//return
