--- conflicted
+++ resolved
@@ -46,13 +46,9 @@
 	return os.Getenv("DATASETS_BUCKET")
 }
 
-<<<<<<< HEAD
-=======
 func getInputBucket() string {
 	return os.Getenv("INPUT_BUCKET")
 }
-
->>>>>>> 7931ee6b
 //{
 //  "inpath": "pixl.zip",
 //  "rangespath": "configs/StandardPseudoIntensities.csv",
