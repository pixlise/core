package main

import (
	"encoding/json"
	"errors"
	"flag"
	"fmt"
	"os"
	"path"
	"strings"
	"time"

	"github.com/pixlise/core/api/filepaths"
	"github.com/pixlise/core/core/awsutil"
	"github.com/pixlise/core/core/fileaccess"
	"github.com/pixlise/core/core/logger"
	apiNotifications "github.com/pixlise/core/core/notifications"
	"github.com/pixlise/core/core/utils"
	"github.com/pixlise/core/data-converter/importer"
	"github.com/pixlise/core/data-converter/importer/msatestdata"
	"github.com/pixlise/core/data-converter/importer/pixlfm"
	"github.com/pixlise/core/data-converter/output"
)

func createDatasourceEvent(inpath string) DatasourceEvent {
	return DatasourceEvent{
		Inpath:         inpath,
		Rangespath:     "DatasetConfig/StandardPseudoIntensities.csv",
		Outpath:        tmpprefix,
		DatasetID:      "",
		DetectorConfig: "PIXL",
	}
}

// JobInit - Create name, Filesystem Access, Notification Stack
func jobinit(inpath string, log logger.ILogger) (DatasourceEvent, fileaccess.S3Access, apiNotifications.NotificationManager, error) {
	name := createDatasourceEvent(inpath)
	sess, err := awsutil.GetSession()
	svc, err := awsutil.GetS3(sess)
	if err != nil {
		return DatasourceEvent{}, fileaccess.S3Access{}, nil, err
	}
	fs := fileaccess.MakeS3Access(svc)
	ns := makeNotificationStack(fs, log)
	return name, fs, ns, err
}

// processS3 - If the message received is an S3 trigger, then process the S3 trigger
func processS3(makeLog bool, record awsutil.Record) (string, error) {
	jobLog := createLogger(makeLog)
	jobLog.Infof("HandleRequest for: \"%v\"\n", record)
	jobLog.Infof("Key: \"%v\"\n", record.S3.Object.Key)

	targetbucket := os.Getenv("DATASETS_BUCKET")

	if strings.Contains(record.S3.Object.Key, "dataset-addons") {
		jobLog.Infof("Re-processing dataset due to file: \"%v\"\n", record.S3.Object.Key)
		splits := strings.Split(record.S3.Object.Key, "/")
		name, fs, ns, err := jobinit(record.S3.Object.Key, jobLog)
		if err != nil {
			return "", err
		}
		return executeReprocess(splits[1], name, time.Now().Unix(), fs, ns, targetbucket, jobLog)
	} else {
		jobLog.Infof("Datasource Path: " + record.S3.Object.Key)
		name, fs, ns, err := jobinit(record.S3.Object.Key, jobLog)
		sourcebucket := record.S3.Bucket.Name
		str, err := executePipeline(name, fs, ns, time.Now().Unix(), sourcebucket, targetbucket, jobLog)
		if err != nil {
			jobLog.Infof("Error in processing data: %v\n", err.Error())
			_, err = triggerErrorNotifications(ns)
			jobLog.Errorf("Could not trigger error notification: %v", err)
		}
		err = fs.DeleteObject(record.S3.Bucket.Name, record.S3.Object.Key)
		if err != nil {
			_, err = triggerErrorNotifications(ns)
			jobLog.Errorf("Could not trigger error notification: %v", err)
		}
		return str, err
	}
}

// processSNS - If the message received is an SNS message, then process the SNS message
func processSns(makeLog bool, record awsutil.Record) (string, error) {
	message := record.SNS.Message
	jobLog := createLogger(makeLog)

	targetbucket := os.Getenv("DATASETS_BUCKET")

	jobLog.Infof("Message: %v", message)

	if strings.HasPrefix(message, `{"datasetaddons":`) {
		var snsMsg APISnsMessage
		err := json.Unmarshal([]byte(message), &snsMsg)
		if err != nil {
			fmt.Printf("error unmarshalling message: %v", err)
		}
		fmt.Printf("Re-processing dataset due to file: \"%v\"\n", message)
		fmt.Printf("Key: \"%v\"\n", snsMsg.Key.Dir)
<<<<<<< HEAD
		name, fs, ns, err := jobinit(snsMsg.Key.Dir)
=======
		name, fs, ns, err := jobinit(snsMsg.Key.Dir, jobLog)
>>>>>>> f9aabec5

		jobLog.Infof("Key: \"%v\"\n", snsMsg.Key.Dir)
		jobLog.Infof("Re-processing dataset due to file: \"%v\"\n", message)

		splits := strings.Split(snsMsg.Key.Dir, "/")

		return executeReprocess(splits[1], name, time.Now().Unix(), fs, ns, targetbucket, jobLog)
	}
	var e awsutil.Event
	err := e.UnmarshalJSON([]byte(message))
	if err != nil {
		jobLog.Errorf("Issue decoding message: %v", err)
	}
	if e.Records[0].EventSource == "aws:s3" {
		name, fs, ns, err := jobinit(e.Records[0].S3.Object.Key, jobLog)
		if err != nil {
			return "", err
		}
		keys, err := checkExisting(getDatasourceBucket(), e.Records[0].S3.Object.Key, fs, jobLog)
		if err != nil {
			return "", err
		}
		if len(keys) > 0 {
			jobLog.Infof("File already exists, not reprocessing")
			return "", nil
		}
		sourcebucket := e.Records[0].S3.Bucket.Name
		jobLog.Infof("Sourcebucket: " + sourcebucket)
		return executePipeline(name, fs, ns, time.Now().Unix(), sourcebucket, targetbucket, jobLog)
	} else if strings.HasPrefix(message, "datasource:") {
		// run execution
	} else {
		jobLog.Infof("Re-processing dataset due to SNS request: \"%v\"\n", record.SNS.Message)
		name, fs, ns, err := jobinit("", jobLog)
		if err != nil {
			fmt.Printf("error initialising job: %v", err)
		}
		return executeReprocess(record.SNS.Message, name, time.Now().Unix(), fs, ns, targetbucket, jobLog)
	}
	return "", nil
}

// executeReprocess - If the request is to reprocess an existing data source, then execute the reprocess pipeline and download the existing files
func executeReprocess(rtt string, name DatasourceEvent, creationUnixTimeSec int64, fs fileaccess.FileAccess, ns apiNotifications.NotificationManager, targetbucket string, jobLog logger.ILogger) (string, error) {
	_ = fetchRanges(getConfigBucket(), name.Rangespath, fs)
	var allthefiles []string
	updateExisting := false
	importers := map[string]importer.Importer{"test-msa": msatestdata.MSATestData{}, "pixl-fm": pixlfm.PIXLFM{}}
	// TODO: make this work --> importerNames := utils.GetStringMapKeys(importers)
	var importerNames []string
	for k := range importers {
		importerNames = append(importerNames, k)
	}
	files, err := checkExistingArchive(allthefiles, rtt, &updateExisting, fs, jobLog)
	allthefiles = append(files)
	for _, p := range allthefiles {
		if strings.HasSuffix(p, ".zip") || strings.Contains(p, "zip") {
			jobLog.Infof("Preparing to unzip %v\n", p)
			_, err := utils.UnzipDirectory(p, localUnzipPath)
			if err != nil {
				return "", err
			}
			inpath := localUnzipPath
			name.Inpath = inpath
		}
	}
	err = downloadExtraFiles(rtt, fs)
	if err != nil {
		return "", err
	}
	r, err := processFiles(localUnzipPath, name, importers, creationUnixTimeSec, true, fs, ns, targetbucket, jobLog)
	return r, err
}

// executePipeline - Run the full pipeline
func executePipeline(name DatasourceEvent, fs fileaccess.FileAccess, ns apiNotifications.NotificationManager, creationUnixTimeSec int64, sourcebucket string, targetbucket string, jobLog logger.ILogger) (string, error) {
	if jobLog == nil {
		jobLog = logger.NullLogger{}
	}
	err := os.MkdirAll(localUnzipPath, os.ModePerm)
	if err != nil {
		return "", err
	}
	localFS := fileaccess.FSAccess{}
	err = localFS.EmptyObjects(localUnzipPath)
	if err != nil {
		return "", err
	}
	importers := map[string]importer.Importer{"test-msa": msatestdata.MSATestData{}, "pixl-fm": pixlfm.PIXLFM{}}
	// TODO: make this work --> importerNames := utils.GetStringMapKeys(importers)
	var importerNames []string
	for k := range importers {
		importerNames = append(importerNames, k)
	}

	jobLog.Infof("----- Importing pseudo-intensity ranges -----\n")
	err = fetchRanges(getConfigBucket(), name.Rangespath, fs)
	if err != nil {
		return "", err
	}

	inpath := localUnzipPath
	updateExisting := false
	allthefiles := []string{}
	//allthefiles = append(allthefiles, inpath)
	// As this datasource is now in the process flow, copy to the archive folder for re-processing and historical purposes
	jobLog.Infof("----- Copying file %v %v to archive: %v %v -----\n", sourcebucket, name.Inpath, getConfigBucket(), "Datasets/archive/"+name.Inpath)
	err = fs.CopyObject(sourcebucket, name.Inpath, getDatasourceBucket(), "Datasets/archive/"+name.Inpath)
	if err != nil {
		return "", err
	}
	// Lookup other parts of the dataset that have already been processed
	splits := strings.Split(name.Inpath, "-")
	rtt := splits[0]
	check, err := checkExistingArchive(allthefiles, rtt, &updateExisting, fs, jobLog)
	//allthefiles = append(files)
	if err != nil {
		return "", err
	}
	if len(check) > 0 {
		updateExisting = true
	}

	// Download the input file from the preprocess bucket -- Should be with the existing archive to ensure order
	jobLog.Infof("----- Importing file %v -----\n", name.Inpath)
	_, err = downloadDirectoryZip(sourcebucket, name.Inpath, fs)
	if err != nil {
		return "", err
	}
	//Unzip the files into the same folder
	jobLog.Infof("Unzipping all archives...")
	for _, p := range allthefiles {
		if strings.HasSuffix(p, ".zip") || strings.Contains(p, "zip") {
			//fmt.Printf("Preparing to unzip %v\n", p)
			_, err := utils.UnzipDirectory(p, localUnzipPath)
			if err != nil {
				jobLog.Errorf("Unzip failed for \"%v\". Error: \"%v\"\n", p, err)
				return "", err
			}
			name.Inpath = inpath
		}
	}

	// Get the extra manual stuff
	err = downloadExtraFiles(rtt, fs)
	if err != nil {
		return "", err
	}
	r, err := processFiles(inpath, name, importers, creationUnixTimeSec, updateExisting, fs, ns, targetbucket, jobLog)
	return r, err
}

// processFiles - Once files have been downloasded, process the files to generate the datasource and upload the results
func processFiles(inpath string, name DatasourceEvent, importers map[string]importer.Importer,
	creationUnixTimeSec int64, updateExisting bool, fs fileaccess.FileAccess, ns apiNotifications.NotificationManager, targetbucket string, jobLog logger.ILogger) (string, error) {
	argFormat := "pixl-fm"
	var argInPath = inpath
	var argOutPath = name.Outpath
	argOutDatasetIDOverride, err := computeName()

	flag.Parse()

	importing, ok := importers[argFormat]
	if !ok {
		s := fmt.Sprintf("Importer for format \"%v\" not found\n", argFormat)
		return s, nil
	}

	fmt.Printf("----- Importing %v dataset: %v -----\n", argFormat, argInPath)

	data, contextImageSrcPath, err := importing.Import(argInPath, localRangesCSVPath, jobLog)
	if err != nil {
		s := fmt.Sprintf("IMPORT ERROR: %v\n", err)
		return s, err
	}

	// Override dataset ID for output if required
	if argOutDatasetIDOverride != "" && len(argOutDatasetIDOverride) > 0 && argOutDatasetIDOverride != " " {
		data.DatasetID = argOutDatasetIDOverride
	}

	customDetectorVal, err := customDetector(data.Meta.SOL)
	if err != nil {
		return "", err
	}
	if customDetectorVal == "" {
		customDetectorVal = name.DetectorConfig
	}

	// Override detector config if required
	if customDetectorVal != "" && len(customDetectorVal) > 0 {
		data.DetectorConfig = customDetectorVal
	}

	customGroupVal, err := customGroup(customDetectorVal)
	if err != nil {
		return "", err
	}
	data.Group = customGroupVal
	// Form the output path
	outPath := path.Join(argOutPath, data.DatasetID)

	jobLog.Infof("----- Checking for Quick/Autolooks: %v -----\n", outPath)

	importAutoQuickLook(outPath)

	jobLog.Infof("----- Writing Dataset to: %v -----\n", outPath)
	saver := output.PIXLISEDataSaver{}
	err = saver.Save(*data, contextImageSrcPath, outPath, creationUnixTimeSec, jobLog)
	if err != nil {
		s := fmt.Sprintf("WRITE ERROR: %v\n", err)
		return s, err
	}

	jobLog.Infof("----- Calculating Diffraction Peaks: %v -----\n", data.DatasetID)

	err = createPeakDiffractionDB(path.Join(outPath, filepaths.DatasetFileName), path.Join(outPath, filepaths.DiffractionDBFileName), jobLog)

	if err != nil {
		return "", err
	}

	err = copyAdditionalDirectories(outPath, jobLog)
	if err != nil {
		return "", err
	}
	if targetbucket == "" {
  	jobLog.Errorf("No Target Bucket Defined, exiting")
	} else {
		err = uploadDirectoryToAllEnvironments(fs, outPath, data.DatasetID, []string{targetbucket}, jobLog)
	}
	if err != nil {
		return "", err
	}

	jobLog.Infof("------ Triggering Notifications ------\n")
	update, err := overrideUpdateType()
	if update != "trvial" {
		updatenotificationtype, err := getUpdateNotificationType(data.DatasetID, getDatasourceBucket(), fs)
		if err != nil {
			return "", err
		}
		_, err = triggernotifications(fs, updateExisting, updatenotificationtype, ns, jobLog)
		if err != nil {
			return "", err
		}
	}

	return "", nil
}<|MERGE_RESOLUTION|>--- conflicted
+++ resolved
@@ -2,7 +2,6 @@
 
 import (
 	"encoding/json"
-	"errors"
 	"flag"
 	"fmt"
 	"os"
@@ -97,11 +96,7 @@
 		}
 		fmt.Printf("Re-processing dataset due to file: \"%v\"\n", message)
 		fmt.Printf("Key: \"%v\"\n", snsMsg.Key.Dir)
-<<<<<<< HEAD
-		name, fs, ns, err := jobinit(snsMsg.Key.Dir)
-=======
 		name, fs, ns, err := jobinit(snsMsg.Key.Dir, jobLog)
->>>>>>> f9aabec5
 
 		jobLog.Infof("Key: \"%v\"\n", snsMsg.Key.Dir)
 		jobLog.Infof("Re-processing dataset due to file: \"%v\"\n", message)
@@ -329,7 +324,7 @@
 		return "", err
 	}
 	if targetbucket == "" {
-  	jobLog.Errorf("No Target Bucket Defined, exiting")
+		jobLog.Errorf("No Target Bucket Defined, exiting")
 	} else {
 		err = uploadDirectoryToAllEnvironments(fs, outPath, data.DatasetID, []string{targetbucket}, jobLog)
 	}
